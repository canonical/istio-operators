import json
import logging
from pathlib import Path
from time import sleep

import aiohttp
import lightkube
import pytest
import requests
import tenacity
import yaml
from bs4 import BeautifulSoup
from lightkube import codecs
from lightkube.generic_resource import (
    create_namespaced_resource,
    load_in_cluster_generic_resources,
)
from pytest_operator.plugin import OpsTest

log = logging.getLogger(__name__)

# Test dependencies
DEX_AUTH = "dex-auth"
DEX_AUTH_CHANNEL = "latest/edge"
DEX_AUTH_TRUST = True
OIDC_GATEKEEPER = "oidc-gatekeeper"
OIDC_GATEKEEPER_CHANNEL = "latest/edge"
OIDC_GATEKEEPER_TRUST = False
TENSORBOARD_CONTROLLER = "tensorboard-controller"
TENSORBOARD_CONTROLLER_CHANNEL = "latest/edge"
TENSORBOARD_CONTROLLER_TRUST = True
INGRESS_REQUIRER = "kubeflow-volumes"
INGRESS_REQUIRER_CHANNEL = "latest/edge"
INGRESS_REQUIRER_TRUST = True

ISTIO_PILOT = "istio-pilot"
ISTIO_GATEWAY_APP_NAME = "istio-ingressgateway"
ISTIO_RELEASE = "release-1.22"
USERNAME = "user123"
PASSWORD = "user123"

VIRTUAL_SERVICE_LIGHTKUBE_RESOURCE = create_namespaced_resource(
    group="networking.istio.io",
    version="v1alpha3",
    kind="VirtualService",
    plural="virtualservices",
)


@pytest.mark.abort_on_fail
async def test_kubectl_access(ops_test: OpsTest):
    """Fails if kubectl not available or if no cluster context exists"""
    _, stdout, _ = await ops_test.run(
        "kubectl",
        "config",
        "view",
        check=True,
        fail_msg="Failed to execute kubectl - is kubectl installed?",
    )

    # Check if kubectl has a context, failing if it does not
    kubectl_config = yaml.safe_load(stdout)
    error_message = (
        "Found no kubectl contexts - did you populate KUBECONFIG?  Ex:"
        " 'KUBECONFIG=/home/runner/.kube/config tox ...' or"
        " 'KUBECONFIG=/home/runner/.kube/config tox ...'"
    )
    assert kubectl_config["contexts"] is not None, error_message

    await ops_test.run(
        "kubectl",
        "get",
        "pods",
        check=True,
        fail_msg="Failed to do a simple kubectl task - is KUBECONFIG properly configured?",
    )


@pytest.mark.abort_on_fail
async def test_build_and_deploy_istio_charms(ops_test: OpsTest):
    # Build, deploy, and relate istio charms
    charms_path = "./charms/istio"
    istio_charms = await ops_test.build_charms(f"{charms_path}-gateway", f"{charms_path}-pilot")

    await ops_test.model.deploy(
        istio_charms["istio-pilot"], application_name=ISTIO_PILOT, series="focal", trust=True
    )
    await ops_test.model.deploy(
        istio_charms["istio-gateway"],
        application_name=ISTIO_GATEWAY_APP_NAME,
        series="focal",
        config={"kind": "ingress"},
        trust=True,
    )

    await ops_test.model.add_relation(
        f"{ISTIO_PILOT}:istio-pilot", f"{ISTIO_GATEWAY_APP_NAME}:istio-pilot"
    )

    await ops_test.model.wait_for_idle(
        status="active",
        raise_on_blocked=False,
        timeout=90 * 10,
    )


async def test_ingress_relation(ops_test: OpsTest):
    """Tests that the ingress relation works as expected, creating a route through the ingress.

    TODO (https://github.com/canonical/istio-operators/issues/259): Change this from using a
     specific charm that implements ingress's requirer interface to a generic charm
    """
    await ops_test.model.deploy(
        INGRESS_REQUIRER, channel=INGRESS_REQUIRER_CHANNEL, trust=INGRESS_REQUIRER_TRUST
    )

    await ops_test.model.add_relation(f"{ISTIO_PILOT}:ingress", f"{INGRESS_REQUIRER}:ingress")

    await ops_test.model.wait_for_idle(
        status="active",
        raise_on_blocked=False,
        timeout=90 * 10,
    )

    assert_virtualservice_exists(name=INGRESS_REQUIRER, namespace=ops_test.model_name)

    # Confirm that the UI is reachable through the ingress
    gateway_ip = await get_gateway_ip(ops_test)
    await assert_page_reachable(url=f"http://{gateway_ip}/volumes/", title="Frontend")


async def test_gateway_info_relation(ops_test: OpsTest):
    """Tests that the gateway-info relation works as expected.

    TODO (https://github.com/canonical/istio-operators/issues/259): Change this from using a
     specific charm that implements ingress's requirer interface to a generic charm
    """
    await ops_test.model.deploy(
        TENSORBOARD_CONTROLLER,
        channel=TENSORBOARD_CONTROLLER_CHANNEL,
        trust=TENSORBOARD_CONTROLLER_TRUST,
    )

    await ops_test.model.add_relation(
        f"{ISTIO_PILOT}:gateway-info", f"{TENSORBOARD_CONTROLLER}:gateway-info"
    )

    # tensorboard_controller will go Active if the relation is established
    await ops_test.model.wait_for_idle(
        status="active",
        raise_on_blocked=False,
        timeout=90 * 10,
        idle_period=30,  # A hack because sometimes this proceeds without being Active
    )


@pytest.mark.abort_on_fail
async def test_deploy_bookinfo_example(ops_test: OpsTest):
    root_url = f"https://raw.githubusercontent.com/istio/istio/{ISTIO_RELEASE}/samples/bookinfo"
    bookinfo_namespace = f"{ops_test.model_name}-bookinfo"

    await ops_test.run(
        "kubectl",
        "create",
        "namespace",
        bookinfo_namespace,
    )

    await ops_test.run(
        "kubectl",
        "label",
        "namespace",
        bookinfo_namespace,
        "istio-injection=enabled",
        "--overwrite=true",
        check=True,
    )
    await ops_test.run(
        "kubectl",
        "apply",
        "-f",
        f"{root_url}/platform/kube/bookinfo.yaml",
        "-f",
        f"{root_url}/networking/bookinfo-gateway.yaml",
        "--namespace",
        bookinfo_namespace,
        check=True,
    )

    await ops_test.run(
        "kubectl",
        "wait",
        "--for=condition=available",
        "deployment",
        "--all",
        "--all-namespaces",
        "--timeout=5m",
        check=True,
    )

    # Wait for the pods as well, since the Deployment can be considered
    # "complete" while the pods are still starting.
    await ops_test.run(
        "kubectl",
        "wait",
        "--for=condition=ready",
        "pod",
        "--all",
        f"-n={bookinfo_namespace}",
        "--timeout=5m",
        check=True,
    )

    gateway_ip = await get_gateway_ip(ops_test)
    await assert_page_reachable(
        url=f"http://{gateway_ip}/productpage", title="Simple Bookstore App"
    )


@pytest.mark.abort_on_fail
async def test_enable_ingress_auth(ops_test: OpsTest):
    """Tests that the ingress auth policy restricts traffic on (only the) kubeflow gateway.

    This test establishes the ingress-auth relation, which applies an auth policy to traffic
    through port 80/8080 on the gateway (the port opened for external traffic through the ingress).
    We test that unauthenticated traffic over port 80/8080 is restricted (eg: returns a 302 because
    it is redirected to dex).

    With the above auth restriction enabled, we also test that other routes through the gateway
    are not restricted.  This is tested by (through kubernetes manifests) creating a second
    ingress pathway using a different port (8081) in the istio-ingressgatway workload and
    verifying that traffic over that port does not get redirected to dex.  This test simulates
    similar behaviour to what is used in Knative's local gateway

    This test uses the bookinfo application from a previous test and must be run after that test.
    TODO:
    * Remove the bookinfo application, and just use a second simpler deployment
    * deploy/clean up deployments using fixtures?
    """
    # Deploy a secondary workload that also uses the istio proxy deployment (istio-ingressgateway),
    # but through a different port
    namespace = ops_test.model_name
    gateway_port = 8081
    test_workload_name = "secondary-ingress-test"
    deploy_workload_with_gateway(
        workload_name=test_workload_name, gateway_port=gateway_port, namespace=namespace
    )

    # Deploy everything needed to implement the ingress-auth relation
    regular_ingress_gateway_ip = await get_gateway_ip(ops_test)
    await ops_test.model.deploy(
        DEX_AUTH,
        channel=DEX_AUTH_CHANNEL,
        trust=DEX_AUTH_TRUST,
        config={
            "static-username": USERNAME,
            "static-password": PASSWORD,
        },
    )

    await ops_test.model.deploy(
        OIDC_GATEKEEPER,
        channel=OIDC_GATEKEEPER_CHANNEL,
        trust=OIDC_GATEKEEPER_TRUST,
    )

<<<<<<< HEAD
    await ops_test.model.integrate(f"{ISTIO_PILOT}:ingress", f"{DEX_AUTH}:ingress")
    await ops_test.model.integrate(f"{ISTIO_PILOT}:ingress", f"{OIDC_GATEKEEPER}:ingress")
    await ops_test.model.integrate(f"{OIDC_GATEKEEPER}:oidc-client", f"{DEX_AUTH}:oidc-client")
    await ops_test.model.integrate(
        f"{OIDC_GATEKEEPER}:dex-oidc-config", f"{DEX_AUTH}:dex-oidc-config"
    )
    await ops_test.model.integrate(
=======
    await ops_test.model.add_relation(f"{ISTIO_PILOT}:ingress", f"{DEX_AUTH}:ingress")
    await ops_test.model.add_relation(f"{ISTIO_PILOT}:ingress", f"{OIDC_GATEKEEPER}:ingress")
    await ops_test.model.add_relation(f"{OIDC_GATEKEEPER}:oidc-client", f"{DEX_AUTH}:oidc-client")
    await ops_test.model.add_relation(f"{OIDC_GATEKEEPER}:dex-oidc-config", f"{DEX_AUTH}:dex-oidc-config")
    await ops_test.model.add_relation(
>>>>>>> d74befd9
        f"{ISTIO_PILOT}:ingress-auth", f"{OIDC_GATEKEEPER}:ingress-auth"
    )

    # Wait for the oidc/dex charms to become active
    await ops_test.model.wait_for_idle(
        status="active",
        raise_on_blocked=False,
        timeout=90 * 10,
    )

    # Wait for the pods from our secondary workload, just in case.  This should be faster than
    # the charms but maybe not.
    await ops_test.run(
        "kubectl",
        "wait",
        "--for=condition=ready",
        "pod",
        "--all",
        f"-n={namespace}",
        "--timeout=5m",
        check=True,
    )

    # Test that traffic over the restricted port (8080, the regular ingress) is redirected to dex
    assert_url_get(
        f"http://{regular_ingress_gateway_ip}/productpage",
        allowed_statuses=[302],
        disallowed_statuses=[200],
    )

    # Test that traffic over the secondary port (8081) is not redirected to dex
    secondary_gateway_ip = await get_gateway_ip(ops_test, f"{test_workload_name}-loadbalancer")
    assert_url_get(
        f"http://{secondary_gateway_ip}/test", allowed_statuses=[200], disallowed_statuses=[302]
    )


@pytest.mark.abort_on_fail
async def test_disable_ingress_auth(ops_test: OpsTest):
    """Tests that if we unrelate the ingress-auth relation, traffic is no longer restricted.

    Uses the previously deployed bookinfo application for testing.
    """
    await ops_test.model.applications[ISTIO_PILOT].remove_relation(
        "ingress-auth", f"{OIDC_GATEKEEPER}:ingress-auth"
    )

    # Wait for the istio-pilot charm to settle back down
    await ops_test.model.wait_for_idle(
        apps=[ISTIO_PILOT],
        status="active",
        raise_on_blocked=False,
        raise_on_error=False,
        timeout=60 * 10,
    )

    gateway_ip = await get_gateway_ip(ops_test)
    await assert_page_reachable(
        url=f"http://{gateway_ip}/productpage", title="Simple Bookstore App"
    )


async def test_charms_removal(ops_test: OpsTest):
    """Test the istio-operators can be removed without errors."""
    # NOTE: the istio-gateway charm has to be removed before istio-pilot since
    # the latter contains all the CRDs that istio-gateway depends on.
    await ops_test.model.remove_application(ISTIO_GATEWAY_APP_NAME, block_until_done=True)
    await ops_test.model.remove_application(ISTIO_PILOT, block_until_done=True)


def deploy_workload_with_gateway(workload_name: str, gateway_port: int, namespace: str):
    """Deploys an http server and opens a path through the existing istio proxy."""
    client = lightkube.Client()
    load_in_cluster_generic_resources(client)

    context = {
        "workload_name": workload_name,
        "namespace": namespace,
        "gateway_port": gateway_port,
    }
    manifest = codecs.load_all_yaml(
        Path("./tests/test_ingress_auth_manifest_for_setup.yaml.j2").read_text(), context=context
    )

    for r in manifest:
        client.create(r, r.metadata.name)


# TODO: Change this to use lightkube
async def get_gateway_ip(ops_test: OpsTest, service_name: str = "istio-ingressgateway-workload"):
    gateway_json = await ops_test.run(
        "kubectl",
        "get",
        f"services/{service_name}",
        "-n",
        ops_test.model_name,
        "-ojson",
        check=True,
    )

    gateway_obj = json.loads(gateway_json[1])
    return gateway_obj["status"]["loadBalancer"]["ingress"][0]["ip"]


@tenacity.retry(
    stop=tenacity.stop_after_delay(60),
    wait=tenacity.wait_exponential(multiplier=1, min=1, max=10),
    reraise=True,
)
def assert_url_get(url, allowed_statuses: list, disallowed_statuses: list):
    """Asserts that we receive one of a list of allowed status when we `get` an url, or raises.

    Raises after max number of attempts or if you receive a disallowed status code
    """
    i = 0
    max_attempts = 20
    while i < max_attempts:
        # Test that traffic over the restricted port (8080, the regular ingress)
        # is redirected to dex
        r = requests.get(url, allow_redirects=False)
        if r.status_code in allowed_statuses:
            return
        elif r.status_code in disallowed_statuses:
            raise ValueError(
                f"Got disallowed status code {r.status_code}.  Communication not as expected"
            )
        sleep(5)

    raise ValueError(
        "Timed out before getting an allowed status code.  Communication not as expected"
    )


# Use a long stop_after_delay period because wait_for_idle is not reliable.
@tenacity.retry(
    stop=tenacity.stop_after_delay(600),
    wait=tenacity.wait_exponential(multiplier=1, min=1, max=10),
    reraise=True,
)
async def assert_page_reachable(url, title):
    """Asserts that a page with a specific title is reachable at a given url."""
    log.info(f"Attempting to access url '{url}' to assert it has title '{title}'")
    async with aiohttp.ClientSession(raise_for_status=True) as client:
        results = await client.get(url)
        soup = BeautifulSoup(await results.text())

    assert soup.title.string == title
    log.info(f"url '{url}' exists with title '{title}'.")


@tenacity.retry(
    stop=tenacity.stop_after_delay(600),
    wait=tenacity.wait_exponential(multiplier=1, min=1, max=10),
    reraise=True,
)
def assert_virtualservice_exists(name: str, namespace: str):
    """Will raise a ApiError(404) if the virtualservice does not exist."""
    log.info(f"Attempting to assert that  VirtualService '{name}' exists.")
    lightkube_client = lightkube.Client()
    lightkube_client.get(VIRTUAL_SERVICE_LIGHTKUBE_RESOURCE, name, namespace=namespace)
    log.info(f"VirtualService '{name}' exists.")<|MERGE_RESOLUTION|>--- conflicted
+++ resolved
@@ -263,22 +263,11 @@
         channel=OIDC_GATEKEEPER_CHANNEL,
         trust=OIDC_GATEKEEPER_TRUST,
     )
-
-<<<<<<< HEAD
     await ops_test.model.integrate(f"{ISTIO_PILOT}:ingress", f"{DEX_AUTH}:ingress")
     await ops_test.model.integrate(f"{ISTIO_PILOT}:ingress", f"{OIDC_GATEKEEPER}:ingress")
     await ops_test.model.integrate(f"{OIDC_GATEKEEPER}:oidc-client", f"{DEX_AUTH}:oidc-client")
+    await ops_test.model.integrate(f"{OIDC_GATEKEEPER}:dex-oidc-config", f"{DEX_AUTH}:dex-oidc-config")
     await ops_test.model.integrate(
-        f"{OIDC_GATEKEEPER}:dex-oidc-config", f"{DEX_AUTH}:dex-oidc-config"
-    )
-    await ops_test.model.integrate(
-=======
-    await ops_test.model.add_relation(f"{ISTIO_PILOT}:ingress", f"{DEX_AUTH}:ingress")
-    await ops_test.model.add_relation(f"{ISTIO_PILOT}:ingress", f"{OIDC_GATEKEEPER}:ingress")
-    await ops_test.model.add_relation(f"{OIDC_GATEKEEPER}:oidc-client", f"{DEX_AUTH}:oidc-client")
-    await ops_test.model.add_relation(f"{OIDC_GATEKEEPER}:dex-oidc-config", f"{DEX_AUTH}:dex-oidc-config")
-    await ops_test.model.add_relation(
->>>>>>> d74befd9
         f"{ISTIO_PILOT}:ingress-auth", f"{OIDC_GATEKEEPER}:ingress-auth"
     )
 
