#!/usr/bin/env python3

import logging
import subprocess
from typing import List, Optional

import tenacity
from charmed_kubeflow_chisme.exceptions import ErrorWithStatus, GenericCharmRuntimeError
from charmed_kubeflow_chisme.kubernetes import (
    KubernetesResourceHandler,
    create_charm_default_labels,
)
from lightkube import Client
from lightkube.core.exceptions import ApiError
from lightkube.generic_resource import create_namespaced_resource
from lightkube.resources.admissionregistration_v1 import ValidatingWebhookConfiguration
from lightkube.resources.core_v1 import Secret, Service
from ops.charm import CharmBase, RelationBrokenEvent
from ops.main import main
from ops.model import ActiveStatus, Application, BlockedStatus, MaintenanceStatus, WaitingStatus
from packaging.version import Version
from serialized_data_interface import (
    NoCompatibleVersions,
    NoVersionsListed,
    get_interface,
    get_interfaces,
)

from istio_gateway_info_provider import RELATION_NAME as GATEWAY_INFO_RELATION_NAME
from istio_gateway_info_provider import GatewayProvider
from istioctl import Istioctl, IstioctlError

ENVOYFILTER_LIGHTKUBE_RESOURCE = create_namespaced_resource(
    group="networking.istio.io", version="v1alpha3", kind="EnvoyFilter", plural="envoyfilters"
)
GATEWAY_LIGHTKUBE_RESOURCE = create_namespaced_resource(
    group="networking.istio.io", version="v1beta1", kind="Gateway", plural="gateways"
)
VIRTUAL_SERVICE_LIGHTKUBE_RESOURCE = create_namespaced_resource(
    group="networking.istio.io",
    version="v1alpha3",
    kind="VirtualService",
    plural="virtualservices",
)

GATEWAY_HTTP_PORT = 8080
GATEWAY_HTTPS_PORT = 8443
GATEWAY_TEMPLATE_FILES = ["src/manifests/gateway.yaml.j2"]
KRH_GATEWAY_SCOPE = "gateway"
METRICS_PORT = 15014
INGRESS_AUTH_RELATION_NAME = "ingress-auth"
INGRESS_AUTH_TEMPLATE_FILES = ["src/manifests/auth_filter.yaml.j2"]
INGRESS_RELATION_NAME = "ingress"
<<<<<<< HEAD
ISTIO_PILOT_RELATION_NAME = "istio-pilot"
=======
>>>>>>> fccfa144
KRH_INGRESS_SCOPE = "ingress"
VIRTUAL_SERVICE_TEMPLATE_FILES = ["src/manifests/virtual_service.yaml.j2"]
ISTIOCTL_PATH = "./istioctl"
ISTIOCTL_DEPOYMENT_PROFILE = "minimal"
UPGRADE_FAILED_MSG = (
    "Failed to upgrade Istio.  {message}  To recover Istio, see [the upgrade docs]"
    "(https://github.com/canonical/istio-operators/blob/main/charms/istio-pilot/README.md) for "
    "recommendations."
)

UPGRADE_FAILED_VERSION_ERROR_MSG = (
    "Failed to upgrade Istio because of an error retrieving version information about istio.  "
    "Got message: '{message}' when trying to retrieve version information.  To recover Istio, see"
    " [the upgrade docs]"
    "(https://github.com/canonical/istio-operators/blob/main/charms/istio-pilot/README.md) for "
    "recommendations."
)

# Helper to retry calling a function over 15 minutes
RETRY_FOR_15_MINUTES = tenacity.Retrying(
    stop=tenacity.stop_after_delay(60 * 15),
    wait=tenacity.wait_fixed(2),
    reraise=True,
)


class Operator(CharmBase):
    def __init__(self, *args):
        super().__init__(*args)
        self.log = logging.getLogger(__name__)

        self._field_manager = self.app.name
        # TODO: Refactor this?  Putting it in init means we have to always mock it in unit tests
        # self.lightkube_client = Client(namespace=self.model.name, field_manager="lightkube")

        # TODO: Update resource_handler to use the newer handler
        # # Configure resource handler
        # self.env = Environment(loader=FileSystemLoader("src"))
        # self._resource_files = [
        #     "gateway.yaml.j2",
        #     "auth_filter.yaml.j2",
        #     "virtual_service.yaml.j2",
        # ]

        # Event handling for managing the Istio control plane
        self.framework.observe(self.on.install, self.install)
        self.framework.observe(self.on.remove, self.remove)
        self.framework.observe(self.on.upgrade_charm, self.upgrade_charm)

        # Event handling for managing our Istio resources
        # Configuration changes always result in reconciliation
        # This captures any changes to the default-gateway's config
        self.framework.observe(self.on.config_changed, self.reconcile)

        # Watch:
        # * relation_joined: because we send data to the other side whenever we see a related app
        self.framework.observe(
            self.on[GATEWAY_INFO_RELATION_NAME].relation_created, self.reconcile
        )

        # Watch:
        # * relation_joined: because we send data to the other side whenever we see a related app
        # * relation_changed: because of SDI's data versioning model, which first agrees on the
        #                     schema version and then sends the rest of the data
        self.framework.observe(self.on["istio-pilot"].relation_created, self.reconcile)
        self.framework.observe(self.on["istio-pilot"].relation_changed, self.reconcile)

        # Watch:
        # * relation_changed: because if the remote data updates, we need to update our resources
        # * relation_broken: because this is an application-level data exchange, so if the related
        #   application goes away we need to remove their resources
        self.framework.observe(self.on["ingress"].relation_changed, self.reconcile)
        self.framework.observe(self.on["ingress"].relation_broken, self.reconcile)
        self.framework.observe(self.on["ingress-auth"].relation_changed, self.reconcile)
        self.framework.observe(self.on["ingress-auth"].relation_broken, self.reconcile)

        # Configure Observability
        # TODO: Re-add this, but is there a way to do it without having to mock it in unit tests?
        # if self._istiod_svc:
        #     self._scraping = MetricsEndpointProvider(
        #         self,
        #         relation_name="metrics-endpoint",
        #         jobs=[{"static_configs": [{"targets": [f"{self._istiod_svc}:{METRICS_PORT}"]}]}],
        #     )
        # self.grafana_dashboards = GrafanaDashboardProvider(
        #       self, relation_name="grafana-dashboard"
        # )

        # Configure the gateway-info provider
        # TODO: Rename this to gateway_info?
        # TODO: Can the gateway-info provider event handling just be moved to this class, and main
        #  doesn't need to know about it (similar to obs libs)?  We'd probably want it to be after
        #  the main handlers.
        #  If we break this into a separate handler, it will need to trigger on anything that
        #  triggers a reconcile because the Gateway's status could change during those events
        self.gateway = GatewayProvider(self)
        # Configure Observability
        # TODO: Re-add this, but is there a way to do it without having to mock it in unit tests?
        # if self._istiod_svc:
        #     self._scraping = MetricsEndpointProvider(
        #         self,
        #         relation_name="metrics-endpoint",
        #         jobs=[{"static_configs": [{"targets": [f"{self._istiod_svc}:{METRICS_PORT}"]}]}],
        #     )
        # self.grafana_dashboards = GrafanaDashboardProvider(
        #     self,
        #     relation_name="grafana-dashboard"
        # )

    def install(self, event):
        """Install charm."""
        self._log_and_set_status(MaintenanceStatus("Deploying Istio control plane"))

        subprocess.check_call(
            [
                "./istioctl",
                "install",
                "-y",
                "-s",
                "profile=minimal",
                "-s",
                f"values.global.istioNamespace={self.model.name}",
            ]
        )

        # Patch any known issues with the install
        # Istioctl v1.12-1.14 have a bug where the validating webhook is not deployed to the
        # correct namespace (see https://github.com/canonical/istio-operators/issues/204)
        # This has no effect if the webhook does not exist or is already correct
        self._log_and_set_status(MaintenanceStatus("Patching webhooks"))
        self._patch_istio_validating_webhook()

        self.unit.status = ActiveStatus()

    def reconcile(self, event):
        """Reconcile the state of the charm.

        TODO: Add more details
        """
        # If we are not the leader, the charm should do nothing else
        try:
            self._check_leader()
        except ErrorWithStatus as err:
            self._log_and_set_status(err.status)
            return

        # This charm may hit multiple, non-fatal errors during the reconciliation.  Collect them
        # so that we can report them at the end.
        handled_errors = []

        # Send istiod information to the istio-pilot relation
        try:
            self._handle_istio_pilot_relation()
        except ErrorWithStatus as err:
            handled_errors.append(err)

        ingress_auth_reconcile_successful = False
        try:
            ingress_auth_data = self._get_ingress_auth_data()
            self._reconcile_ingress_auth(ingress_auth_data)
            ingress_auth_reconcile_successful = True
        except ErrorWithStatus as err:
            handled_errors.append(err)

        try:
            # If handling the ingress_auth relation fails, remove the Gateway to prevent
            # unauthenticated traffic
            if ingress_auth_reconcile_successful:
                self._reconcile_gateway()
            else:
                # TODO: Log here?
                self._remove_gateway()
        except ErrorWithStatus as err:
            # TODO: Is there anything to catch here?
            handled_errors.append(err)

        try:
            self._send_gateway_info()
        except ErrorWithStatus as err:
            handled_errors.append(err)

        try:
            # TODO: Should I break these up so we can have more granular behaviour?
            #  I could just get the ingress interface directly.  Although I can't break that
            #  up into its components easily due to how SDI is written.
            # If any relation in this group has a version error, this will fail fast and not
            # provide any data for us to work on.  This is a limitation of SDI.
            ingress_data = self._get_ingress_data(event)
            self._reconcile_ingress(ingress_data)
        except ErrorWithStatus as err:
            # One or more related applications resulted in an error
            handled_errors.append(err)
            self._log_and_set_status(err.status)

        # TODO: If we have and handled_errors, report them
        self._report_handled_errors(handled_errors)

        raise NotImplementedError("this is just a pseudo-code example")

    def remove(self, event):
        """Remove charm."""

        manifests = subprocess.check_output(
            [
                "./istioctl",
                "manifest",
                "generate",
                "-s",
                "profile=minimal",
                "-s",
                f"values.global.istioNamespace={self.model.name}",
            ]
        )

        # TODO: Update resource_handler to use the newer handler
        custom_resource_classes = [
            self._resource_handler.get_custom_resource_class_from_filename(resource_file)
            for resource_file in self._resource_files
        ]
        for resource in custom_resource_classes:
            self._resource_handler.delete_existing_resources(
                resource, namespace=self.model.name, ignore_unauthorized=True
            )
        self._resource_handler.delete_manifest(
            manifests, namespace=self.model.name, ignore_not_found=True, ignore_unauthorized=True
        )

    def upgrade_charm(self, event):
        """Upgrade charm.

        Supports upgrade of exactly one minor version at a time.
        """
        istioctl = Istioctl(ISTIOCTL_PATH, self.model.name, ISTIOCTL_DEPOYMENT_PROFILE)
        self._log_and_set_status(MaintenanceStatus("Upgrading Istio"))

        # Check for version compatibility for the upgrade
        try:
            versions = istioctl.version()
        except IstioctlError as e:
            self.log.error(UPGRADE_FAILED_MSG.format(message=str(e)))
            raise GenericCharmRuntimeError(
                "Failed to upgrade.  See `juju debug-log` for details."
            ) from e
        self.log.info(
            f"Attempting to upgrade from control plane version {versions['control_plane']} "
            f"to client version {versions['client']}"
        )

        try:
            _validate_upgrade_version(versions)
        except ValueError as e:
            self.log.error(UPGRADE_FAILED_MSG.format(message=str(e)))
            raise GenericCharmRuntimeError(
                "Failed to upgrade.  See `juju debug-log` for details."
            ) from e

        # Use istioctl precheck to confirm the upgrade should be safe
        try:
            self._log_and_set_status(MaintenanceStatus("Executing `istioctl precheck`"))
            istioctl.precheck()
        except IstioctlError as e:
            # TODO: Expand this message.  Give user any output of the failed command
            self.log.error(UPGRADE_FAILED_MSG.format(message="`istioctl precheck` failed."))
            raise GenericCharmRuntimeError(
                "Failed to upgrade.  See `juju debug-log` for details."
            ) from e
        except Exception as e:
            self.log.error(UPGRADE_FAILED_MSG.format(message="An unknown error occurred."))
            raise GenericCharmRuntimeError(
                "Failed to upgrade.  See `juju debug-log` for details."
            ) from e

        # Execute the upgrade
        try:
            self._log_and_set_status(
                MaintenanceStatus("Executing `istioctl upgrade` for our configuration")
            )
            istioctl.upgrade()
        except IstioctlError as e:
            # TODO: Expand this message.  Give user any output of the failed command
            self.log.error(UPGRADE_FAILED_MSG.format(message="`istioctl upgrade` failed."))
            raise GenericCharmRuntimeError(
                "Failed to upgrade.  See `juju debug-log` for details."
            ) from e
        except Exception as e:
            self.log.error(UPGRADE_FAILED_MSG.format(message="An unknown error occurred."))
            raise GenericCharmRuntimeError(
                "Failed to upgrade.  See `juju debug-log` for details."
            ) from e

        # Wait for the upgrade to complete before progressing
        self._log_and_set_status(
            MaintenanceStatus("Waiting for Istio upgrade to roll out in cluster")
        )
        _wait_for_update_rollout(istioctl, RETRY_FOR_15_MINUTES, self.log)

        # Patch any known issues with the upgrade
        client_version = Version(versions["client"])
        if Version("1.12.0") <= client_version < Version("1.15.0"):
            self._log_and_set_status(
                MaintenanceStatus(f"Fixing webhooks from upgrade to {str(client_version)}")
            )
            self._patch_istio_validating_webhook()

        self.log.info("Upgrade complete.")
        self.unit.status = ActiveStatus()

    def _check_leader(self):
        """Check if this unit is a leader."""
        if not self.unit.is_leader():
            self.log.info("Not a leader, skipping setup")
            raise ErrorWithStatus("Waiting for leadership", WaitingStatus)

    # TODO: make this into a validation?  does it get used anywhere?  the template manages this
    @property
    def _gateway_port(self):
        if self._use_https():
            return GATEWAY_HTTPS_PORT
        else:
            return GATEWAY_HTTP_PORT

    def _get_interfaces(self):
        """Retrieve interface object."""
        try:
            interfaces = get_interfaces(self)
        except NoVersionsListed as err:
            raise ErrorWithStatus(err, WaitingStatus)
        except NoCompatibleVersions as err:
            raise ErrorWithStatus(err, BlockedStatus)
        return interfaces

    def _get_ingress_auth_data(self) -> dict:
        """Retrieve the ingress-auth relation data without touching other interface data.

        This is a workaround to ensure that errors in other relation data, such as an incomplete
        ingress relation, do not block us from retrieving the ingress-auth data.
        """
        try:
            ingress_auth_interface = get_interface(self, INGRESS_AUTH_RELATION_NAME)
        except NoVersionsListed as err:
            raise ErrorWithStatus(err, WaitingStatus)
        except NoCompatibleVersions as err:
            raise ErrorWithStatus(err, BlockedStatus)

        # Filter out data we sent out.
        # TODO: Is this needed here?
        if ingress_auth_interface:
            ingress_auth_data = {
                (rel, app): route
                for (rel, app), route in sorted(
                    ingress_auth_interface.get_data().items(), key=lambda tup: tup[0][0].id
                )
                if app != self.app
            }
        else:
            # If there is no ingress-auth relation, we have no data here
            ingress_auth_data = {}

        if len(ingress_auth_data) > 1:
            raise ErrorWithStatus(
                "Multiple ingress-auth relations are not supported", BlockedStatus
            )

        return ingress_auth_data

    def _get_ingress_data(self, event) -> dict:
        """Retrieve the ingress relation data without touching other interface data.

        This is a workaround to ensure that errors in other relation data, such as an incomplete
        ingress-auth relation, do not block us from retrieving the ingress data.
        """
        try:
            ingress_interface = get_interface(self, INGRESS_RELATION_NAME)
        except NoVersionsListed as err:
            raise ErrorWithStatus(err, WaitingStatus)
        except NoCompatibleVersions as err:
            raise ErrorWithStatus(err, BlockedStatus)

<<<<<<< HEAD
        # Filter out data we sent out.
        if ingress_interface:
            routes = {
                (rel, app): route
                for (rel, app), route in sorted(
                    ingress_interface.get_data().items(), key=lambda tup: tup[0][0].id
                )
                if app != self.app
            }
        else:
            # If there is no ingress-auth relation, we have no data here
            routes = {}

        if isinstance(event, RelationBrokenEvent):
            # The app-level data is still visible on a broken relation, but we
            # shouldn't be keeping the VirtualService for that related app.
            del routes[(event.relation, event.app)]

        return routes

    def _get_istio_pilot_interface(self) -> dict:
        """Retrieve the istio-pilot relation data without touching other interface data.

        This is a workaround to ensure that errors in other relation data, such as an incomplete
        ingress-auth relation, do not block us from retrieving the ingress data.
        """
        try:
            istio_pilot_interface = get_interface(self, ISTIO_PILOT_RELATION_NAME)
        except NoVersionsListed as err:
            raise ErrorWithStatus(err, WaitingStatus)
        except NoCompatibleVersions as err:
            raise ErrorWithStatus(err, BlockedStatus)
        return istio_pilot_interface

=======
        # Get all route data from the ingress interface
        routes = get_routes_from_ingress_interface(ingress_interface, self.app)

        # The app-level data is still visible on a broken relation, but we
        # shouldn't be keeping the VirtualService for that related app.
        if isinstance(event, RelationBrokenEvent):
            routes.pop((event.relation, event.app))

        return routes

>>>>>>> fccfa144
    def _get_gateway_service(self):
        """Returns a lightkube Service object for the gateway service."""
        # FIXME: service name is configured via config, but it should really be provided directly
        #  from the istio-gateway.  Providing here as a config at least makes this less rigid than
        #  assuming the name.
        # TODO: What happens if this service does not exist?  We should check on that and then add
        #  tests to confirm this works

        # Note: this assumes that the gateway service is deployed in the same namespace as this
        # charm
        svc = self.lightkube_client.get(
            Service, name=self.model.config["gateway-service-name"], namespace=self.model.name
        )
        return svc

    def _handle_istio_pilot_relation(self):
        """Handles the istio-pilot relation, sending information about the Istio daemon."""
        istio_pilot_interface = self._get_istio_pilot_interface()
        if istio_pilot_interface:
            # If something is related, send the data.  Otherwise skip
            istio_pilot_interface.send_data(
                {"service-name": f"istiod.{self.model.name}.svc", "service-port": "15012"}
            )

    def _send_gateway_info(self):
        """Sends gateway information to all related apps."""
        # TODO: Can any of this be put into the lib?
        # TODO: Could this be a lib class that subscribes its own event handlers?  It needs to run
        #  after the main event handlers - is the order guaranteed?

        # Maybe this always send data, but have an "is this up" field in the relation as well that
        # captures the is_gateway_ready() part?

        # Send the Gateway information if the Gateway is created, or send a null response if it is
        # not up
        # Should we also log something here about what we're sending?
        # if self.is_gateway_ready():
        #   self.gateway.send_gateway_relation_data(self.app, self.model.config["default-gateway"])
        # else:
        #   self.gateway.send_gateway_relation_data(self.app, "")  # ???

        raise NotImplementedError()

    def _reconcile_gateway(self):
        """Creates or updates the Gateway resources.

        If secured with TLS, this also deploys a secret with the certificate and key.
        """
        # Secure the gateway, if enabled
        use_https = self._use_https()
        # TODO: Validate the settings are consistent here too.  has correct port, etc
        if use_https:
            ssl_crt = self.model.config["ssl-crt"]
            ssl_key = self.model.config["ssl-key"]
        else:
            ssl_crt = None
            ssl_key = None

        context = {
            "gateway_name": self._gateway_name,
            "namespace": self._gateway_namespace,
            "port": self._gateway_port,
            "ssl_crt": ssl_crt,
            "ssl_key": ssl_key,
            "secure": use_https,
        }

        krh = KubernetesResourceHandler(
            field_manager=self._field_manager,
            template_files=GATEWAY_TEMPLATE_FILES,
            context=context,
            logger=self.log,
            labels=create_charm_default_labels(
                application_name=self.app.name, model_name=self.model.name, scope=KRH_GATEWAY_SCOPE
            ),
            child_resource_types=[GATEWAY_LIGHTKUBE_RESOURCE, Secret],
        )
        krh.reconcile()

<<<<<<< HEAD
    def _reconcile_ingress(self, routes: list[dict]):
=======
    def _reconcile_ingress(self, routes: List[dict]):
>>>>>>> fccfa144
        """Reconcile all Ingress relations, managing the VirtualService resources.

        Args:
            routes: a list of ingress relation data dicts, each containing data for keys:
                service
                port
                namespace
                prefix
                rewrite
        """
        # We only need the route data, not the relation keys
        routes = list(routes.values())
        context = {
            "charm_namespace": self.model.name,
            "gateway_name": self._gateway_name,
            "gateway_namespace": self._gateway_namespace(),
            "routes": routes,
        }

        krh = KubernetesResourceHandler(
            field_manager=self._field_manager,
            template_files=VIRTUAL_SERVICE_TEMPLATE_FILES,
            context=context,
            logger=self.log,
            labels=create_charm_default_labels(
                application_name=self.app.name, model_name=self.model.name, scope=KRH_INGRESS_SCOPE
            ),
            child_resource_types=[VIRTUAL_SERVICE_LIGHTKUBE_RESOURCE],
        )

        krh.reconcile()

    def _reconcile_ingress_auth(self, ingress_auth_data: dict):
        """Reconcile the EnvoyFilter which is controlled by the ingress-auth relation data.

        If ingress_auth_data is an empty dict, this results in any existing ingress-auth
        EnvoyFilter previously deployed here to be deleted.

        Limitations:
            * this function supports only ingress_auth_data with a single entry.  If we support
              multiple entries, this needs refactoring
            * the auth_filter yaml template has a hard-coded workloadSelector for the Gateway
        """
        envoyfilter_name = f"{self.app.name}-authn-filter"

        if len(ingress_auth_data) == 0:
            self.log.info("No ingress-auth data found - deleting any existing EnvoyFilter")
            _remove_envoyfilter(envoyfilter_name)
            return

        context = {
            "auth_service_name": ingress_auth_data["service"],
            "auth_service_namespace": self.model.name,  # Assumed to be in the same namespace
            "app_name": self.app.name,
            "envoyfilter_name": envoyfilter_name,
            "gateway_port": self._gateway_port,
            "port": ingress_auth_data["port"],
            "request_headers": ingress_auth_data["request_headers"],
            "response_headers": ingress_auth_data["response_headers"],
        }

        krh = KubernetesResourceHandler(
            field_manager=self._field_manager,
            template_files=INGRESS_AUTH_TEMPLATE_FILES,
            context=context,
            logger=self.log,
        )

        krh.apply()

    def _remove_gateway(self):
        """Remove any deployed Gateway resources."""
        # TODO: Make this ignore when things were already removed.  Probably means updating
        #  delete_many and then passing a flag in through the krh?
        krh = KubernetesResourceHandler(
            field_manager=self._field_manager,
            logger=self.log,
            labels=create_charm_default_labels(
                application_name=self.app.name, model_name=self.model.name, scope=KRH_GATEWAY_SCOPE
            ),
            child_resource_types=[GATEWAY_LIGHTKUBE_RESOURCE, Secret],
        )
        krh.delete()

    def _report_handled_errors(self, errors):
        """Sets status to the worst error's status and logs all messages, otherwise sets Active.

        TODO: expand this
        """
        # TODO: Set Active otherwise?  Call a "check my status" function if we have no errors?
        raise NotImplementedError()

    @property
    def _gateway_name(self):
        """Returns the name of the Gateway we will create."""
        return self.model.config["default-gateway"]

    def _gateway_namespace(self):
        """Returns the namespace of the Gateway we will create, which is the same as the model."""
        return self.model.name

    @property
    def _is_gateway_service_up(self):
        """Returns True if the ingress gateway service is up, else False."""
        # TODO: This should really be something provided via a relation to istio-gateway, where it
        #  tells us if things are working.
        svc = self._get_gateway_service()

        if svc.spec.type == "NodePort":
            # TODO: do we need to interrogate this further for status?
            return True
        if _get_gateway_address_from_svc(svc) is not None:
            return True
        return False

    @property
    def _istiod_svc(self):
        try:
            exporter_service = self.lightkube_client.get(
                res=Service, name="istiod", namespace=self.model.name
            )
            exporter_ip = exporter_service.spec.clusterIP
        except ApiError as e:
            if e.status.code == 404:
                return None
            raise
        else:
            return exporter_ip

    def _log_and_set_status(self, status):
        """Sets the status of the charm and logs the status message.

        TODO: Move this to Chisme

        Args:
            status: The status to set
        """
        self.unit.status = status

        # For some reason during unit tests, self.log is not available.  Workaround this for now
        logger = logging.getLogger(__name__)

        log_destination_map = {
            ActiveStatus: logger.info,
            BlockedStatus: logger.warning,
            MaintenanceStatus: logger.info,
            WaitingStatus: logger.info,
        }

        log_destination_map[type(status)](status.message)

    def _patch_istio_validating_webhook(self):
        """Patch ValidatingWebhookConfiguration from istioctl v1.12-v1.14 to use correct namespace.

        istioctl v1.12, v1.13, and v1.14 have a bug where the ValidatingWebhookConfiguration
        istiod-default-validator looks for istiod in the `istio-system` namespace rather than the
        namespace actually used for istio.  This function patches this webhook configuration to
        use the correct namespace.

        If the webhook configuration does not exist or is already correct, this has no effect.
        """
        self.log.info(
            "Attempting to patch istiod-default-validator webhook to ensure it points to"
            " correct namespace."
        )
        lightkube_client = Client()
        try:
            vwc = lightkube_client.get(
                ValidatingWebhookConfiguration, name="istiod-default-validator"
            )
        except ApiError as e:
            # If the webhook doesn't exist, we don't need to patch it
            self.log.info("No istiod-default-validator webhook found - skipping patch operation.")
            if e.status.code == 404:
                return
            raise e

        vwc.metadata.managedFields = None
        vwc.webhooks[0].clientConfig.service.namespace = self.model.name
        lightkube_client.patch(
            ValidatingWebhookConfiguration,
            "istiod-default-validator",
            vwc,
            field_manager=self.app.name,
            force=True,
        )
        self.log.info("istiod-default-validator webhook successfully patched")

    def _use_https(self):
        if _xor(self.model.config["ssl-crt"], self.model.config["ssl-key"]):
            # Fail if ssl is only partly configured as this is probably a mistake
            raise ErrorWithStatus(
                "Charm config for ssl-crt and ssl-key must either both be set or unset",
                BlockedStatus,
            )
        if self.model.config["ssl-crt"] and self.model.config["ssl-key"]:
            return True
        else:
            return False


def _get_gateway_address_from_svc(svc):
    """Returns the gateway service address from a kubernetes Service.

    If the gateway isn't available or doesn't have a load balancer address yet,
    returns None.


    Args:
        svc: The lightkube Service object to interrogate

    Returns:
        (str): The hostname or IP address of the gateway service (or None)
    """
    # return gateway address: hostname or IP; None if not set
    gateway_address = None

    if svc.spec.type == "ClusterIP":
        gateway_address = svc.spec.clusterIP
    elif svc.spec.type == "LoadBalancer":
        gateway_address = _get_address_from_loadbalancer(svc)

    return gateway_address


def _get_address_from_loadbalancer(svc):
    """Returns a hostname or IP address from a LoadBalancer service.

    Args:
        svc: The lightkube Service object to interrogate

    Returns:
          (str): The hostname or IP address of the LoadBalancer service
    """
    ingresses = svc.status.loadBalancer.ingress
    if len(ingresses) != 1:
        if len(ingresses) == 0:
            return None
        else:
            raise ValueError("Unknown situation - LoadBalancer service has more than one ingress")

    ingress = svc.status.loadBalancer.ingress[0]
    if getattr(ingress, "hostname", None) is not None:
        return svc.status.loadBalancer.ingress[0].hostname
    elif getattr(ingress, "ip", None) is not None:
        return svc.status.loadBalancer.ingress[0].ip
    else:
        raise ValueError("Unknown situation - LoadBalancer service has no hostname or IP")


def _remove_envoyfilter(name: str, namespace: str, logger: Optional[logging.Logger] = None):
    """Remove an EnvoyFilter resource, ignoring if the resource is already removed.

    Args:
        name: The name of the EnvoyFilter resource to remove
        namespace: The namespace of the EnvoyFilter resource to remove
        logger: (optional) logger to log any messages to
    """
    lightkube_client = Client()
    try:
        lightkube_client.delete(ENVOYFILTER_LIGHTKUBE_RESOURCE, name=name, namespace=namespace)
    except ApiError as e:
        if logger:
            logger.info(
                f"Failed to remove EnvoyFilter {name} in namespace {namespace} -"
                f" resource does not exist.  It may have been removed already."
            )
        if e.status.code == 404:
            return
        raise e


def _validate_upgrade_version(versions) -> bool:
    """Validates that the version of istioctl can upgrade the currently deployed Istio.

    This asserts that the istioctl version is equal to or at most greater than the current Istio
    control plane by no more than one minor version.

    Args:
        versions (dict): A dictionary containing:
                            client: the client version (eg: istioctl)
                            control_plane: the control plane version (eg: istiod)

    Returns True if this is the case, else raises an exception with details.
    """
    client_version = Version(versions["client"])
    control_plane_version = Version(versions["control_plane"])

    if client_version < control_plane_version:
        raise ValueError(
            "Client version is older than control plane version.  "
            "This is not supported by this charm."
        )
    elif client_version.minor - control_plane_version.minor > 1:
        raise ValueError(
            "Client version is more than one minor version ahead of control plane version.  "
            "This is not supported by this charm."
        )
    elif client_version.major != control_plane_version.major:
        raise ValueError(
            "Client version is a different major version to control plane version.  "
            "This is not supported by this charm."
        )

    return True


def _wait_for_update_rollout(
    istioctl: Istioctl, retry_strategy: tenacity.Retrying, logger: logging.Logger
):
    for attempt in retry_strategy:
        # When istioctl shows the control plane version matches the client version, continue
        with attempt:
            versions = istioctl.version()
            if versions["control_plane"] != versions["client"]:
                logger.info(
                    f"Found control plane version {versions['control_plane']} - waiting for "
                    f"control plane to be version {versions['client']}."
                )
                logger.error(
                    UPGRADE_FAILED_MSG.format(
                        message="upgrade-charm handler timed out while waiting for new Istio"
                        " version to roll out."
                    )
                )
                raise GenericCharmRuntimeError(
                    "Failed to upgrade.  See `juju debug-log` for details."
                )
            else:
                logger.info(
                    f"Found control plane version ({versions['control_plane']}) matching client"
                    f" version - upgrade rollout complete"
                )
    return versions


def get_routes_from_ingress_interface(
    ingress_interface: Optional[dict], this_app: Application
) -> dict:
    """Returns a dict of route data from the ingress interface."""
    routes = {}

    if ingress_interface:
        sorted_interface_data = sorted(
            ingress_interface.get_data().items(), key=lambda tup: tup[0][0].id
        )

        for (rel, app), route in sorted_interface_data:
            if app != this_app:
                routes[(rel, app)] = route
    else:
        # If there is no ingress-auth relation, we have no data here
        pass

    return routes


def _xor(a, b):
    """Returns True if exactly one of a and b is True, else False."""
    if (a and not b) or (b and not a):
        return True
    else:
        return False


if __name__ == "__main__":
    main(Operator)<|MERGE_RESOLUTION|>--- conflicted
+++ resolved
@@ -51,10 +51,7 @@
 INGRESS_AUTH_RELATION_NAME = "ingress-auth"
 INGRESS_AUTH_TEMPLATE_FILES = ["src/manifests/auth_filter.yaml.j2"]
 INGRESS_RELATION_NAME = "ingress"
-<<<<<<< HEAD
 ISTIO_PILOT_RELATION_NAME = "istio-pilot"
-=======
->>>>>>> fccfa144
 KRH_INGRESS_SCOPE = "ingress"
 VIRTUAL_SERVICE_TEMPLATE_FILES = ["src/manifests/virtual_service.yaml.j2"]
 ISTIOCTL_PATH = "./istioctl"
@@ -433,24 +430,13 @@
         except NoCompatibleVersions as err:
             raise ErrorWithStatus(err, BlockedStatus)
 
-<<<<<<< HEAD
-        # Filter out data we sent out.
-        if ingress_interface:
-            routes = {
-                (rel, app): route
-                for (rel, app), route in sorted(
-                    ingress_interface.get_data().items(), key=lambda tup: tup[0][0].id
-                )
-                if app != self.app
-            }
-        else:
-            # If there is no ingress-auth relation, we have no data here
-            routes = {}
-
+        # Get all route data from the ingress interface
+        routes = get_routes_from_ingress_interface(ingress_interface, self.app)
+
+        # The app-level data is still visible on a broken relation, but we
+        # shouldn't be keeping the VirtualService for that related app.
         if isinstance(event, RelationBrokenEvent):
-            # The app-level data is still visible on a broken relation, but we
-            # shouldn't be keeping the VirtualService for that related app.
-            del routes[(event.relation, event.app)]
+            routes.pop((event.relation, event.app))
 
         return routes
 
@@ -468,18 +454,6 @@
             raise ErrorWithStatus(err, BlockedStatus)
         return istio_pilot_interface
 
-=======
-        # Get all route data from the ingress interface
-        routes = get_routes_from_ingress_interface(ingress_interface, self.app)
-
-        # The app-level data is still visible on a broken relation, but we
-        # shouldn't be keeping the VirtualService for that related app.
-        if isinstance(event, RelationBrokenEvent):
-            routes.pop((event.relation, event.app))
-
-        return routes
-
->>>>>>> fccfa144
     def _get_gateway_service(self):
         """Returns a lightkube Service object for the gateway service."""
         # FIXME: service name is configured via config, but it should really be provided directly
@@ -559,11 +533,7 @@
         )
         krh.reconcile()
 
-<<<<<<< HEAD
-    def _reconcile_ingress(self, routes: list[dict]):
-=======
     def _reconcile_ingress(self, routes: List[dict]):
->>>>>>> fccfa144
         """Reconcile all Ingress relations, managing the VirtualService resources.
 
         Args:
