--- conflicted
+++ resolved
@@ -341,16 +341,11 @@
 
         # return gateway address: hostname or IP; None if not set
         gateway_address = None
-<<<<<<< HEAD
-        if (
-            hasattr(svcs.status.loadBalancer.ingress[0], "hostname")
-=======
-
-        if svcs.spec.type == 'ClusterIP':
+
+        if svcs.spec.type == "ClusterIP":
             gateway_address = svcs.spec.clusterIP
         elif (
-            hasattr(svcs.status.loadBalancer.ingress[0], 'hostname')
->>>>>>> 881499bc
+            hasattr(svcs.status.loadBalancer.ingress[0], "hostname")
             and svcs.status.loadBalancer.ingress[0].hostname is not None
         ):
             gateway_address = svcs.status.loadBalancer.ingress[0].hostname
