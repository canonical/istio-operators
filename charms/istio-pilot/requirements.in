charmed-kubeflow-chisme
jinja2
lightkube
oci-image
<<<<<<< HEAD
ops
packaging
=======
ops<2
>>>>>>> b588a55d
requests
serialized-data-interface
# Needs to be pinned else unit test failing <|MERGE_RESOLUTION|>--- conflicted
+++ resolved
@@ -2,12 +2,8 @@
 jinja2
 lightkube
 oci-image
-<<<<<<< HEAD
-ops
+ops<2
 packaging
-=======
-ops<2
->>>>>>> b588a55d
 requests
 serialized-data-interface
 # Needs to be pinned else unit test failing 