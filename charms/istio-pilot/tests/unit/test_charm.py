from unittest.mock import call as Call  # noqa: N812

import pytest
import yaml
from lightkube import codecs
from lightkube.core.exceptions import ApiError
from lightkube.generic_resource import create_global_resource
from ops.model import ActiveStatus, WaitingStatus


@pytest.fixture(autouse=True)
def mocked_list(mocked_client, mocker):
    mocked_resource_obj = mocker.MagicMock()

    def side_effect(*args, **kwargs):
        # List needs to return a list of at least one object of the passed in resource type
        # so that delete gets called
        # Additionally, lightkube's delete method takes in the class name of the object,
        # and the name of the object being deleted as arguments.
        # Unfortunately, making type(some_mocked_object) return a type other than
        # 'unittest.mock.MagicMock does not seem possible. So when checking that the correct
        # resources are being deleted we will check the name of the object being deleted and just
        # use the the class name for obj.metadata.name
        mocked_metadata = mocker.MagicMock()
        mocked_metadata.name = str(args[0].__name__)
        mocked_resource_obj.metadata = mocked_metadata
        return [mocked_resource_obj]

    mocked_client.return_value.list.side_effect = side_effect


def test_events(harness, mocker):
    mocker.patch("lightkube.codecs.load_all_yaml")
    mocker.patch("resources_handler.load_in_cluster_generic_resources")

    harness.set_leader(True)
    harness.begin_with_initial_hooks()

    install = mocker.patch("charm.Operator.install")
    remove = mocker.patch("charm.Operator.remove")
    send_info = mocker.patch("charm.Operator.send_info")
    handle_ingress = mocker.patch("charm.Operator.handle_ingress")
    handle_ingress_auth = mocker.patch("charm.Operator.handle_ingress_auth")

    harness.charm.on.install.emit()
    install.assert_called_once()
    install.reset_mock()

    harness.charm.on.remove.emit()
    remove.assert_called_once()
    remove.reset_mock()

    rel_id = harness.add_relation("istio-pilot", "app")
    harness.update_relation_data(
        rel_id,
        "app",
        {"some_key": "some_value"},
    )
    send_info.assert_called_once()
    send_info.reset_mock()

    rel_id = harness.add_relation("ingress", "app")
    harness.update_relation_data(
        rel_id,
        "app",
        {"some_key": "some_value"},
    )
    handle_ingress.assert_called()
    handle_ingress.reset_mock()

    harness.add_relation_unit(rel_id, "app/0")
    harness.remove_relation_unit(rel_id, "app/0")
    handle_ingress.assert_called_once()
    handle_ingress.reset_mock()

    rel_id = harness.add_relation("ingress-auth", "app")
    harness.update_relation_data(
        rel_id,
        "app",
        {"some_key": "some_value"},
    )
    handle_ingress_auth.assert_called_once()
    handle_ingress_auth.reset_mock()

    harness.add_relation_unit(rel_id, "app/0")
    harness.remove_relation_unit(rel_id, "app/0")
    handle_ingress_auth.assert_called_once()
    handle_ingress_auth.reset_mock()


def test_not_leader(harness):
    harness.begin()
    assert harness.charm.model.unit.status == WaitingStatus("Waiting for leadership")


def test_basic(harness, subprocess, mocker):
    mocker.patch("lightkube.codecs.load_all_yaml")
    mocker.patch("resources_handler.load_in_cluster_generic_resources")
    check_call = subprocess.check_call
    harness.set_leader(True)
    harness.begin_with_initial_hooks()

    expected_args = [
        "./istioctl",
        "install",
        "-y",
        "-s",
        "profile=minimal",
        "-s",
        "values.global.istioNamespace=None",
    ]

    assert len(check_call.call_args_list) == 1
    assert check_call.call_args_list[0].args == (expected_args,)
    assert check_call.call_args_list[0].kwargs == {}

    assert harness.charm.model.unit.status == ActiveStatus("")


def test_with_ingress_relation(harness, subprocess, mocked_client, helpers, mocker, mocked_list):
    check_call = subprocess.check_call
    harness.set_leader(True)

    rel_id = harness.add_relation("ingress", "app")
    harness.add_relation_unit(rel_id, "app/0")
    data = {"service": "service-name", "port": 6666, "prefix": "/"}
    harness.update_relation_data(
        rel_id,
        "app",
        {"_supported_versions": "- v1", "data": yaml.dump(data)},
    )

    # No need to begin with all initial hooks. This will prevent
    # us from mocking all event handlers that run initially.
    mocker.patch("resources_handler.load_in_cluster_generic_resources")
    harness.begin()
    harness.charm.on.install.emit()

    assert check_call.call_args_list == [
        Call(
            [
                "./istioctl",
                "install",
                "-y",
                "-s",
                "profile=minimal",
                "-s",
                "values.global.istioNamespace=None",
            ]
        )
    ]
    # Reset the mock so any calls due to previous event triggers are not counted,
    # and then update the ingress relation, triggering the relation_changed event
    mocked_client.reset_mock()

    # Create VirtualService resource
    create_global_resource(
        group="networking.istio.io",
        version="v1alpha3",
        kind="VirtualService",
        plural="virtualservices",
        verbs=None,
    )

    apply_expected = [
        {
            "apiVersion": "networking.istio.io/v1alpha3",
            "kind": "VirtualService",
            "metadata": {
                "name": "service-name",
                "labels": {"app.istio-pilot.io/is-workload-entity": "true"},
            },
            "spec": {
                "gateways": ["None/istio-gateway"],
                "hosts": ["*"],
                "http": [
                    {
                        "match": [{"uri": {"prefix": "/"}}],
                        "rewrite": {"uri": "/"},
                        "route": [
                            {
                                "destination": {
                                    "host": "service-name.None.svc.cluster.local",
                                    "port": {"number": 6666},
                                }
                            }
                        ],
                    }
                ],
            },
        },
    ]

    # Mocks `in_left_not_right`
    mocked_ilnr = mocker.patch("resources_handler.in_left_not_right")
    mocked_ilnr.return_value = [codecs.from_dict(apply_expected[0])]

    harness.update_relation_data(
        rel_id,
        "app",
        {"some_key": "some_value"},
    )

    delete_calls = mocked_client.return_value.delete.call_args_list
    assert helpers.calls_contain_namespace(delete_calls, harness.model.name)
    actual_res_names = helpers.get_deleted_resource_types(delete_calls)

    expected_res_names = ["service-name"]
    assert helpers.compare_deleted_resource_names(actual_res_names, expected_res_names)

    apply_calls = mocked_client.return_value.apply.call_args_list
    assert helpers.calls_contain_namespace(apply_calls, harness.model.name)
    apply_args = []
    for call in apply_calls:
        apply_args.append(call[0][0])
    assert apply_args == apply_expected

    assert isinstance(harness.charm.model.unit.status, ActiveStatus)


def test_with_ingress_auth_relation(harness, subprocess, helpers, mocked_client, mocker):
    check_call = subprocess.check_call

    harness.set_leader(True)
    rel_id = harness.add_relation("ingress-auth", "app")

    harness.add_relation_unit(rel_id, "app/0")
    data = {
        "service": "service-name",
        "port": 6666,
        "allowed-request-headers": ["foo"],
        "allowed-response-headers": ["bar"],
    }
    harness.update_relation_data(
        rel_id,
        "app",
        {"_supported_versions": "- v1", "data": yaml.dump(data)},
    )

    # No need to begin with all initial hooks. This will prevent
    # us from mocking all event handlers that run initially.
    mocker.patch("resources_handler.load_in_cluster_generic_resources")
    harness.begin()
    harness.charm.on.install.emit()
    assert check_call.call_args_list == [
        Call(
            [
                "./istioctl",
                "install",
                "-y",
                "-s",
                "profile=minimal",
                "-s",
                "values.global.istioNamespace=None",
            ]
        )
    ]

    # Reset the mock so any calls due to previous event triggers are not counted,
    # and then update the ingress relation, triggering the relation_changed event
    mocked_client.reset_mock()
    create_global_resource(
        group="networking.istio.io",
        version="v1alpha3",
        kind="EnvoyFilter",
        plural="envoyfilters",
        verbs=None,
    )

    expected = [
        {
            "apiVersion": "networking.istio.io/v1alpha3",
            "kind": "EnvoyFilter",
            "metadata": {
                "name": "authn-filter",
                "labels": {"app.istio-pilot.io/is-workload-entity": "true"},
            },
            "spec": {
                "configPatches": [
                    {
                        "applyTo": "HTTP_FILTER",
                        "match": {
                            "context": "GATEWAY",
                            "listener": {
                                "portNumber": 8080,
                                "filterChain": {
                                    "filter": {
                                        "name": "envoy.filters.network.http_connection_manager"
                                    }
                                },
                            },
                        },
                        "patch": {
                            "operation": "INSERT_BEFORE",
                            "value": {
                                "name": "envoy.filters.http.ext_authz",
                                "typed_config": {
                                    "@type": "type.googleapis.com/envoy.extensions.filters.http."
                                    "ext_authz.v3.ExtAuthz",
                                    "http_service": {
                                        "server_uri": {
                                            "uri": "http://service-name.None.svc.cluster.local:6666",  # noqa: E501
                                            "cluster": "outbound|6666||service-name.None.svc."
                                            "cluster.local",
                                            "timeout": "10s",
                                        },
                                        "authorization_request": {
                                            "allowed_headers": {"patterns": [{"exact": "foo"}]}
                                        },
                                        "authorization_response": {
                                            "allowed_upstream_headers": {
                                                "patterns": [{"exact": "bar"}]
                                            }
                                        },
                                    },
                                },
                            },
                        },
                    }
                ],
                "workloadSelector": {"labels": {"istio": "ingressgateway"}},
            },
        }
    ]

    # Mocks `in_left_not_right`
    mocked_ilnr = mocker.patch("resources_handler.in_left_not_right")
    mocked_ilnr.return_value = [codecs.from_dict(expected[0])]
    harness.update_relation_data(
        rel_id,
        "app",
        {"some_key": "some_value"},
    )
    delete_calls = mocked_client.return_value.delete.call_args_list
    assert helpers.calls_contain_namespace(delete_calls, harness.model.name)
    actual_res_names = helpers.get_deleted_resource_types(delete_calls)
    expected_res_names = ["EnvoyFilter"]
    assert helpers.compare_deleted_resource_names(actual_res_names, expected_res_names)

    apply_calls = mocked_client.return_value.apply.call_args_list
    assert helpers.calls_contain_namespace(apply_calls, harness.model.name)
    apply_args = []
    for call in apply_calls:
        apply_args.append(call[0][0])
    assert apply_args == expected

    assert isinstance(harness.charm.model.unit.status, ActiveStatus)


def test_correct_data_in_gateway_info_relation(harness, mocker, mocked_client):
    harness.set_leader(True)

    create_global_resource(
        group="networking.istio.io",
        version="v1beta1",
        kind="Gateway",
        plural="gateways",
        verbs=None,
    )

    mocked_validate_gateway = mocker.patch(
        "resources_handler.ResourceHandler.validate_resource_exist"
    )
    mocked_validate_gateway.return_value = True

    harness.set_model_name("test-model")
    mocker.patch("resources_handler.load_in_cluster_generic_resources")

    rel_id = harness.add_relation("gateway-info", "app")
    harness.add_relation_unit(rel_id, "app/0")

    harness.begin_with_initial_hooks()
    model = harness.charm.framework.model
    gateway_relations = model.get_relation("gateway-info", rel_id)
    istio_relation_data = gateway_relations.data[harness.charm.app]

    assert istio_relation_data["gateway_name"] == harness.model.config["default-gateway"]
    assert istio_relation_data["gateway_namespace"] == model.name


def test_removal(harness, subprocess, mocked_client, helpers, mocker):
    check_output = subprocess.check_output

    # Mock this method to avoid an error when passing mocked manifests
    mocker.patch("resources_handler.load_in_cluster_generic_resources")

    # Mock delete_manifest to avoid loading a mocked manifest when calling load_all_yaml
    # inside delete manifest.
    # FIXME: by mocking this we are not testing that the manifests created by istio and
    # retrieved by `istioctl manifest generate...` are deleted correctly. We should find
    # a way to test this without affecting the tests of other k8s resources created and
    # removed by the charm. In the past, we mocked `load_all_yaml`, and that worked because
    # this method could be found nowhere else in the resources_handler code, due to recent
    # changes in Lightkube's API, we use `load_all_yaml` other places, which makes conflicts
    # with other parts of this test if mocked.
    mocker.patch("resources_handler.ResourceHandler.delete_manifest")

    harness.set_leader(True)

    # No need to begin with all initial hooks. This will prevent
    # us from mocking all event handlers that run initially.
    harness.begin()
    harness.charm.on.install.emit()

    # Reset the mock so that the calls list does not include any calls from other hooks
    mocked_client.reset_mock()

    expected_args = [
        "./istioctl",
        "manifest",
        "generate",
        "-s",
        "profile=minimal",
        "-s",
        f"values.global.istioNamespace={None}",
    ]

    harness.charm.on.remove.emit()
    assert len(check_output.call_args_list) == 1
    assert check_output.call_args_list[0].args == (expected_args,)
    assert check_output.call_args_list[0].kwargs == {}

    delete_calls = mocked_client.return_value.delete.call_args_list
    assert helpers.calls_contain_namespace(delete_calls, harness.model.name)
    actual_res_names = helpers.get_deleted_resource_types(delete_calls)

    expected_res_names = [
        "Gateway",
        "EnvoyFilter",
        "VirtualService",
    ]
    assert helpers.compare_deleted_resource_names(actual_res_names, expected_res_names)


def test_remove_exceptions(harness, mocked_client, mocker):
    mocked_metadata = mocker.MagicMock()
    mocked_metadata.name = "ResourceObjectFromYaml"
    mocked_yaml_object = mocker.MagicMock(metadata=mocked_metadata)
    mocker.patch(
        "resources_handler.codecs.load_all_yaml",
        return_value=[mocked_yaml_object, mocked_yaml_object],
    )

    # Mock this method to avoid an error when passing mocked manifests
    mocker.patch("resources_handler.load_in_cluster_generic_resources")

    harness.set_leader(True)
    harness.begin()

    # Reset the mock so that the calls list does not include any calls from other hooks
    mocked_client.reset_mock()
    # Now test the exceptions that should be ignored
    # ApiError
    api_error = ApiError(response=mocker.MagicMock())
    # # ApiError with not found message should be ignored
    api_error.status.message = "something not found"
    mocked_client.return_value.delete.side_effect = api_error
    # mock out the _delete_existing_resources method since we dont want the ApiError
    # to be thrown there
    mocker.patch("resources_handler.ResourceHandler.delete_existing_resources")
    # Ensure we DO NOT raise the exception
    harness.charm.on.remove.emit()

    # ApiError with unauthorized message should be ignored
    api_error.status.message = "(Unauthorized)"
    mocked_client.return_value.delete.side_effect = api_error
    # Ensure we DO NOT raise the exception
    harness.charm.on.remove.emit()

    # Other ApiErrors should throw an exception
    api_error.status.message = "mocked ApiError"
    mocked_client.return_value.delete.side_effect = api_error
    with pytest.raises(ApiError):
        harness.charm.on.remove.emit()

    # Test with nonexistent status message
    api_error.status.message = None
    mocked_client.return_value.delete.side_effect = api_error
    with pytest.raises(ApiError):
        harness.charm.on.remove.emit()


def test_loadbalancer_service(harness, subprocess, mocked_client, helpers, mocker, mocked_list):
    """Test that the charm._gateway_address correctly returns gateway service IP/hostname."""

    mocker.patch("resources_handler.load_in_cluster_generic_resources")
    harness.set_leader(True)
    harness.begin()

    # Test retrieval of gateway address set in Service
    # verify None
    harness.charm.lightkube_client.get.side_effect = [
        codecs.from_dict(
            {
<<<<<<< HEAD
                "apiVersion": "v1",
                "kind": "Service",
                "status": {"loadBalancer": {"ingress": [{}]}},
=======
                'apiVersion': 'v1',
                'kind': 'Service',
                'status': {'loadBalancer': {'ingress': [{}]}},
                'spec': {'type': 'LoadBalancer', 'clusterIP': '10.10.10.10'},
>>>>>>> 881499bc
            }
        )
    ]
    assert harness.charm._gateway_address is None

    # verify IP address
    harness.charm.lightkube_client.get.side_effect = [
        codecs.from_dict(
            {
<<<<<<< HEAD
                "apiVersion": "v1",
                "kind": "Service",
                "status": {"loadBalancer": {"ingress": [{"ip": "127.0.0.1"}]}},
=======
                'apiVersion': 'v1',
                'kind': 'Service',
                'status': {'loadBalancer': {'ingress': [{'ip': "127.0.0.1"}]}},
                'spec': {'type': 'LoadBalancer', 'clusterIP': '10.10.10.10'},
>>>>>>> 881499bc
            }
        )
    ]
    assert harness.charm._gateway_address == "127.0.0.1"

    # verify hostname
    harness.charm.lightkube_client.get.side_effect = [
        codecs.from_dict(
            {
<<<<<<< HEAD
                "apiVersion": "v1",
                "kind": "Service",
                "status": {"loadBalancer": {"ingress": [{"hostname": "test.com"}]}},
=======
                'apiVersion': 'v1',
                'kind': 'Service',
                'status': {'loadBalancer': {'ingress': [{'hostname': "test.com"}]}},
                'spec': {'type': 'LoadBalancer', 'clusterIP': '10.10.10.10'},
>>>>>>> 881499bc
            }
        )
    ]
    assert harness.charm._gateway_address == "test.com"


def test_clusterip_service(harness, subprocess, mocked_client, helpers, mocker, mocked_list):
    """Test that the charm._gateway_address correctly returns gateway service IP/hostname."""

    mocker.patch('resources_handler.load_in_cluster_generic_resources')
    harness.set_leader(True)
    harness.begin()

    # Test retrieval of gateway address set in Service
    harness.charm.lightkube_client.get.side_effect = [
        codecs.from_dict(
            {
                'apiVersion': 'v1',
                'kind': 'Service',
                'status': {'loadBalancer': {}},
                'spec': {'type': 'ClusterIP', 'clusterIP': '10.10.10.10'},
            }
        )
    ]
    assert harness.charm._gateway_address == '10.10.10.10'<|MERGE_RESOLUTION|>--- conflicted
+++ resolved
@@ -492,16 +492,10 @@
     harness.charm.lightkube_client.get.side_effect = [
         codecs.from_dict(
             {
-<<<<<<< HEAD
                 "apiVersion": "v1",
                 "kind": "Service",
                 "status": {"loadBalancer": {"ingress": [{}]}},
-=======
-                'apiVersion': 'v1',
-                'kind': 'Service',
-                'status': {'loadBalancer': {'ingress': [{}]}},
-                'spec': {'type': 'LoadBalancer', 'clusterIP': '10.10.10.10'},
->>>>>>> 881499bc
+                "spec": {"type": "LoadBalancer", "clusterIP": "10.10.10.10"},
             }
         )
     ]
@@ -511,16 +505,10 @@
     harness.charm.lightkube_client.get.side_effect = [
         codecs.from_dict(
             {
-<<<<<<< HEAD
                 "apiVersion": "v1",
                 "kind": "Service",
                 "status": {"loadBalancer": {"ingress": [{"ip": "127.0.0.1"}]}},
-=======
-                'apiVersion': 'v1',
-                'kind': 'Service',
-                'status': {'loadBalancer': {'ingress': [{'ip': "127.0.0.1"}]}},
-                'spec': {'type': 'LoadBalancer', 'clusterIP': '10.10.10.10'},
->>>>>>> 881499bc
+                "spec": {"type": "LoadBalancer", "clusterIP": "10.10.10.10"},
             }
         )
     ]
@@ -530,16 +518,10 @@
     harness.charm.lightkube_client.get.side_effect = [
         codecs.from_dict(
             {
-<<<<<<< HEAD
                 "apiVersion": "v1",
                 "kind": "Service",
                 "status": {"loadBalancer": {"ingress": [{"hostname": "test.com"}]}},
-=======
-                'apiVersion': 'v1',
-                'kind': 'Service',
-                'status': {'loadBalancer': {'ingress': [{'hostname': "test.com"}]}},
-                'spec': {'type': 'LoadBalancer', 'clusterIP': '10.10.10.10'},
->>>>>>> 881499bc
+                "spec": {"type": "LoadBalancer", "clusterIP": "10.10.10.10"},
             }
         )
     ]
@@ -549,7 +531,7 @@
 def test_clusterip_service(harness, subprocess, mocked_client, helpers, mocker, mocked_list):
     """Test that the charm._gateway_address correctly returns gateway service IP/hostname."""
 
-    mocker.patch('resources_handler.load_in_cluster_generic_resources')
+    mocker.patch("resources_handler.load_in_cluster_generic_resources")
     harness.set_leader(True)
     harness.begin()
 
@@ -557,11 +539,11 @@
     harness.charm.lightkube_client.get.side_effect = [
         codecs.from_dict(
             {
-                'apiVersion': 'v1',
-                'kind': 'Service',
-                'status': {'loadBalancer': {}},
-                'spec': {'type': 'ClusterIP', 'clusterIP': '10.10.10.10'},
+                "apiVersion": "v1",
+                "kind": "Service",
+                "status": {"loadBalancer": {}},
+                "spec": {"type": "ClusterIP", "clusterIP": "10.10.10.10"},
             }
         )
     ]
-    assert harness.charm._gateway_address == '10.10.10.10'+    assert harness.charm._gateway_address == "10.10.10.10"